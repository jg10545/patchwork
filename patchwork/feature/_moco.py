# -*- coding: utf-8 -*-
import numpy as np
import tensorflow as tf

from patchwork.feature._generic import GenericExtractor
from patchwork._augment import augment_function
from patchwork.loaders import _image_file_dataset, load_dataset_from_tfrecords
from patchwork._util import compute_l2_loss, _compute_alignment_and_uniformity

from patchwork.loaders import _generate_imtypes, _build_load_function

def copy_model(mod):
    """
    Clone a Keras model and set the new model's trainable weights to the old 
    model's weights
    """
    new_model = tf.keras.models.clone_model(mod)
    
    for orig, clone in zip(mod.trainable_variables, new_model.trainable_variables):
        clone.assign(orig)
    return new_model


def exponential_model_update(slow, fast, alpha=0.999, update_bn=False):
    """
    Update the weights of a "slow" network as a single-exponential 
    average of a "fast" network. Return the sum of squared
    differences.
    
    :slow: Keras model containing exponentially-smoothed weights
    :fast: Keras model with same structure as slow, but updated more
        quickly from a different mechanism
    :alpha: exponential smoothing parameter
    """
    rolling_sum = 0
    for s, f in zip(slow.trainable_variables, fast.trainable_variables):
        rolling_sum += tf.reduce_sum(tf.square(s-f))
        s.assign(alpha*s + (1-alpha)*f)
        
    if update_bn:
        for s,f in zip(slow.variables, fast.variables):
            # looking for names like 'conv5_block1_0_bn_1/moving_mean:0' and
            # 'conv5_block3_3_bn_1/moving_variance:0'
            if ("bn" in s.name)&("moving" in s.name):
                s.assign(alpha*s + (1-alpha)*f)
    return rolling_sum



def _build_augment_pair_dataset(imfiles, imshape=(256,256), batch_size=256, 
                      num_parallel_calls=None, norm=255,
                      num_channels=3, augment=True,
                      single_channel=False):
    """
    Build a tf.data.Dataset object for training momentum 
    contrast. Generates pairs of augmentations from a single
    image.
    """
    assert augment, "don't you need to augment your data?"
    _aug = augment_function(imshape, augment)
    # CASE 1: User passes a custom tensorflow Dataset
    # define an pair augment function 
    if isinstance(imfiles, tf.data.Dataset):
        ds = imfiles
        def _loader(x):
            return _aug(x), _aug(x)
        
<<<<<<< HEAD
    # CASE 2: User passes a string giving the path to a directory of
    # tfrecord files. 
    elif isinstance(imfiles, str):
        def _loader(x):
            return _aug(x), _aug(x)
        ds = load_dataset_from_tfrecords(imfiles, num_parallel_calls=num_parallel_calls,
                                         map_fn=_loader)
    # CASE 3: User passes a list of filepaths. Turn the list into a Dataset,
=======
        ds = ds.map(_loader, num_parallel_calls=num_parallel_calls, 
                deterministic=False)
        
    # CASE 2: User passes a list of filepaths. Turn the list into a Dataset,
>>>>>>> d5e8a7cd
    # shuffle, and define a function that both loads and augments each image
    else:
        imtypes = _generate_imtypes(imfiles)
        ds = tf.data.Dataset.from_tensor_slices((imfiles, imtypes))
        ds = ds.shuffle(len(imfiles))
    
        _load_img = _build_load_function(imshape, norm, num_channels, 
                                         single_channel)
        # modify to return a tensorflow dataset
        def _loader(x,t):
            img = _load_img(x,t)
            #return _aug(img), _aug(img)
            augmented = ( _aug(img), _aug(img))
            return tf.data.Dataset.from_tensors(augmented)
        
        ds = ds.interleave(_loader, cycle_length=num_parallel_calls,
                       num_parallel_calls=num_parallel_calls,
                       deterministic=False)
    
            
    # map load/augment function across dataset
    #ds = ds.map(_loader, num_parallel_calls=num_parallel_calls, 
    #            deterministic=False)
    
    ds = ds.batch(batch_size, drop_remainder=True)
    ds = ds.prefetch(1)
    return ds


def _build_logits(q, k, buffer, N=0, s=0, s_prime=0, margin=0, compare_batch=False):
    """
    Compute logits for momentum contrast, optionally including MoCHi
    hard negatives
    
    :q: [batch_size, embed_dim] embeddings from online model
    :k: [batch_size, embed_dim] embeddings from momentum encoder
    :buffer: [embed_dim, buffer_size] negative examples
    :N: mochi N param
    :s: mochi s param
    :s_prime: mochi s_prime param
    :margin: margin parameter from EqCo paper
    :compare_batch: if True, include pairwise comparisons between q and k
        across batch
        
    Returns
    :logits: [batch_size, buffer_size+1] if compare_batch is False
        [batch_size, batch_size+buffer_size] if compare_batch is True
    """
    if compare_batch:
        assert margin==0, "NOT IMPLEMENTED"
        positive_logits = tf.matmul(q, k, transpose_b=True)
    else:
        # compute positive logits- (batch_size,1)
        positive_logits = tf.squeeze(
                tf.matmul(tf.expand_dims(q,1), 
                      tf.expand_dims(k,1), transpose_b=True),
                axis=-1) - margin
    # and negative logits- (batch_size, buffer_size)
    negative_logits = tf.matmul(q, buffer, transpose_b=True)
    # assemble positive and negative- (batch_size, buffer_size+1)
    all_logits = tf.concat([positive_logits, negative_logits], axis=1)
    # from MoChi paper
    if (N > 0)&(s > 0):
        # i'm pretty sure we don't want to compute gradients through
        # any of the synthetic embedding creation
        #with tape.stop_recording():
        # find the top-N negative logits- the N hardest "naturally 
        # occurring" negatives. inds is (batch_size, N)
        vals, inds = tf.math.top_k(negative_logits, k=N)
        # test for case where we're sampling more than N combinations
        while inds.shape[1] < max(s, s_prime):
            inds = tf.concat([inds, inds], axis=1)
        # sample twice from the list of hard negative indices. each is (batch_size,s)
        inds1 = tf.transpose(tf.random.shuffle(tf.transpose(inds)))[:,:s]
        inds2 = tf.transpose(tf.random.shuffle(tf.transpose(inds)))[:,:s]
        # gather the actual embeddings corresponding to the sampled indices.
        # each is (batch_size, s, embed_dim)
        gathered1 = tf.gather(buffer, inds1, axis=0)
        gathered2 = tf.gather(buffer, inds2, axis=0)
        # and a mixing coefficient for each s
        alpha = tf.random.uniform((1,s,1), minval=1, maxval=1)
        # combine the sampled embeddings using the mixing coefficients, and normalize.
        # will still be (batch_size, s, embed_dim)
        mixed_negatives = tf.stop_gradient(
                            tf.nn.l2_normalize(alpha*gathered1+(1-alpha)*gathered2, 2))
        # hard negatives by mixing query vectors
        if s_prime > 0:
            # sample from list of hard negative indices- (batch_size, s_prime)
            inds3 = tf.transpose(tf.random.shuffle(tf.transpose(inds)))[:,:s_prime]
            # gather the actual embeddings- (batch_size, s_prime, embed_dim)
            gathered3 = tf.gather(buffer, inds3, axis=0)
            # and a mixing coefficient for each one
            beta = tf.random.uniform((1,s_prime,1), minval=0, maxval=0.5)
            # and tile query vectors to combine with negatives
            q_tiled = tf.tile(tf.expand_dims(q,1), tf.constant([1,s_prime,1]))
            hardest_negatives = tf.stop_gradient(
                            tf.nn.l2_normalize(beta*q_tiled + (1-beta)*gathered3, 2))
                
        # now, with gradients, compute the logits between query embeddings and our
        # synthetic negatives- shape (batch_size, s)
        hnm_logits = tf.squeeze(tf.matmul(mixed_negatives, tf.expand_dims(q, -1)), -1)
        # and concatenate on the end of our block'o'logits: (batch_size, buffer_size+s+s_prime+1)
        if s_prime > 0:
            hardest_logits = tf.squeeze(tf.matmul(hardest_negatives, tf.expand_dims(q, -1)), -1)
            all_logits = tf.concat([all_logits, hnm_logits, hardest_logits], axis=1)
        else:
            all_logits = tf.concat([all_logits, hnm_logits], axis=1)
    return all_logits


def _build_momentum_contrast_training_step(model, mo_model, optimizer, buffer, batches_in_buffer, alpha=0.999, tau=0.07, weight_decay=0, N=0, s=0, s_prime=0, margin=0):
    """
    Function to build tf.function for a MoCo training step. Basically just follow
    Algorithm 1 in He et al's paper.
    """
    
    @tf.function
    def training_step(img1, img2, step):
        print("tracing training step")
        batch_size = img1.shape[0]
        # compute averaged embeddings. tensor is (N,d)
        # my shot at an alternative to shuffling BN
        a = int(batch_size/4)
        b = int(batch_size/2)
        c = int(3*batch_size/4)
        
        k1 = mo_model(tf.concat([img2[:a,:,:,:], img2[c:,:,:,:]], 0),
                      training=True)
        k2 = mo_model(img2[a:c,:,:,:], training=True)
        k = tf.nn.l2_normalize(tf.concat([
                k1[:a,:], k2, k1[a:,:]], axis=0
            ), axis=1)
        with tf.GradientTape() as tape:
            # compute normalized embeddings for each 
            # separately-augmented batch of pairs of images. tensor is (N,d)
            q1 = model(img1[:b,:,:,:], training=True)
            q2 = model(img1[b:,:,:,:], training=True)
            q = tf.nn.l2_normalize(tf.concat([q1,q2], 0), axis=1)
            # compute MoCo and/or MoCHi logits
            all_logits = _build_logits(q, k, buffer, N, s, s_prime, margin)
            # create labels (correct class is 0)- (N,)
            labels = tf.zeros((batch_size,), dtype=tf.int32)
            # compute crossentropy loss
            loss = tf.reduce_mean(
                    tf.nn.sparse_softmax_cross_entropy_with_logits(
                            labels, all_logits/tau))
            if weight_decay > 0:
                loss += weight_decay*compute_l2_loss(model)
    
        # update fast model
        variables = model.trainable_variables
        gradients = tape.gradient(loss, variables)
        optimizer.apply_gradients(zip(gradients, variables))
        # update slow model
        weight_diff = exponential_model_update(mo_model, model, alpha)
    
        # update buffer
        i = step % batches_in_buffer
        _ = buffer[batch_size*i:batch_size*(i+1),:].assign(k)
        
        # also compute the "accuracy"; what fraction of the batch has
        # the key as the largest logit. from figure 2b of the MoCHi paper
        nce_batch_accuracy = tf.reduce_mean(tf.cast(tf.argmax(all_logits, 
                                                              axis=1)==0, tf.float32))
        
        return {"loss":loss, "weight_diff":weight_diff,
                "nce_batch_accuracy":nce_batch_accuracy}
    return training_step





class MomentumContrastTrainer(GenericExtractor):
    """
    Class for training a Momentum Contrast model.
    
    Based on "Momentum Contrast for Unsupervised Visual Representation 
    Learning" by He et al.
    """
    modelname = "MomentumContrast"

    def __init__(self, logdir, trainingdata, testdata=None, fcn=None, 
                 augment=True, batches_in_buffer=10, alpha=0.999, 
                 tau=0.07, output_dim=128, num_hidden=2048, 
                 copy_weights=False, weight_decay=0,
                 N=0, s=0, s_prime=0, margin=0,
                 lr=0.01, lr_decay=100000, decay_type="exponential",
                 opt_type="momentum",
                 imshape=(256,256), num_channels=3,
                 norm=255, batch_size=64, num_parallel_calls=None,
                 single_channel=False, notes="",
                 downstream_labels=None):
        """
        :logdir: (string) path to log directory
        :trainingdata: (list) list of paths to training images
        :testdata: (list) filepaths of a batch of images to use for eval
        :fcn: (keras Model) fully-convolutional network to train as feature extractor
        :augment: (dict) dictionary of augmentation parameters, True for defaults
        :batches_in_buffer:
        :alpha: momentum parameter for updating the momentum encoder
        :tau: temperature parameter for noise-contrastive loss
        :output_dim: dimension for features to be projected into for NCE loss
        :num_hidden: number of neurons in the projection head's hidden layer (from the MoCoV2 paper)
        :copy_weights: if True, copy the query model weights at the beginning as well 
            as the structure.
        :weight_decay: L2 loss weight; 0 to disable
        :N: MoCHi N parameter; sample from top-N logits. 0 to disable.
        :s: MoCHi s parameter; create this many synthetic hard negatives
        :s_prime: MoCHi s_prime parameter; this many query-mixed hard negatives
        :margin: EqCo margin parameter; shift positive logits by this amount (0 to disable)
        :lr: (float) initial learning rate
        :lr_decay: (int) number of steps for one decay period (0 to disable)
        :decay_type: (string) how to decay the learning rate- "exponential" (smooth exponential decay), "staircase" (non-smooth exponential decay), or "cosine"
        :opt_type: (str) which optimizer to use; "momentum" or "adam"
        :imshape: (tuple) image dimensions in H,W
        :num_channels: (int) number of image channels
        :norm: (int or float) normalization constant for images (for rescaling to
               unit interval)
        :batch_size: (int) batch size for training
        :num_parallel_calls: (int) number of threads for loader mapping
        :single_channel: if True, expect a single-channel input image and 
                stack it num_channels times.
        :notes: (string) any notes on the experiment that you want saved in the
                config.yml file
        :downstream_labels: dictionary mapping image file paths to labels
        """
        assert augment is not False, "this method needs an augmentation scheme"
        self.logdir = logdir
        self.trainingdata = trainingdata
        self._downstream_labels = downstream_labels
        
        self._file_writer = tf.summary.create_file_writer(logdir, flush_millis=10000)
        self._file_writer.set_as_default()
        
        # if no FCN is passed- build one
        with self.scope():
            if fcn is None:
                fcn = tf.keras.applications.ResNet50V2(weights=None, include_top=False)
            self.fcn = fcn
            # from "technical details" in paper- after FCN they did global pooling
            # and then a dense layer. i assume linear outputs on it.
            inpt = tf.keras.layers.Input((None, None, num_channels))
            features = fcn(inpt)
            pooled = tf.keras.layers.GlobalAvgPool2D()(features)
            # MoCoV2 paper adds a hidden layer
            dense = tf.keras.layers.Dense(num_hidden, activation="relu")(pooled)
            outpt = tf.keras.layers.Dense(output_dim)(dense)
            full_model = tf.keras.Model(inpt, outpt)
        
            if copy_weights:
                momentum_encoder = copy_model(full_model)
            else:
                momentum_encoder = tf.keras.models.clone_model(full_model)
            self._models = {"fcn":fcn, 
                        "full":full_model,
                        "momentum_encoder":momentum_encoder}
        
        # build training dataset
        self._ds = _build_augment_pair_dataset(trainingdata, 
                            imshape=imshape, batch_size=batch_size,
                            num_parallel_calls=num_parallel_calls, 
                            norm=norm, num_channels=num_channels, 
                            augment=augment, single_channel=single_channel)
        
        # create optimizer
        self._optimizer = self._build_optimizer(lr, lr_decay, opt_type=opt_type,
                                                decay_type=decay_type)
        
        # build buffer
        K = batch_size*batches_in_buffer
        d = output_dim 
        self._buffer = tf.Variable(np.zeros((K,d), dtype=np.float32))
        
        # build training step
        self._training_step = _build_momentum_contrast_training_step(
                full_model, 
                momentum_encoder, 
                self._optimizer, 
                self._buffer, 
                batches_in_buffer, alpha, tau, weight_decay,
                N, s, s_prime, margin)
        # build evaluation dataset
        if testdata is not None:
            self._test_ds = _build_augment_pair_dataset(testdata, 
                            imshape=imshape, batch_size=batch_size,
                            num_parallel_calls=num_parallel_calls, 
                            norm=norm, num_channels=num_channels, 
                            augment=augment, single_channel=single_channel)
            self._test = True
        else:
            self._test = False
        self._test_labels = None
        self._old_test_labels = None
        
        # build prediction dataset for clustering

        self.step = 0
        self._step_var = tf.Variable(0, dtype=tf.int64)
        
        
        # parse and write out config YAML
        self._parse_configs(augment=augment, 
                            batches_in_buffer=batches_in_buffer, 
                            alpha=alpha, tau=tau, output_dim=output_dim,
                            num_hidden=num_hidden, weight_decay=weight_decay,
                            N=N, s=s, s_prime=s_prime, margin=margin,
                            lr=lr, lr_decay=lr_decay, opt_type=opt_type,
                            imshape=imshape, num_channels=num_channels,
                            norm=norm, batch_size=batch_size,
                            num_parallel_calls=num_parallel_calls, 
                            single_channel=single_channel, notes=notes,
                            trainer="moco")
        self._prepopulate_buffer()
        
    def _prepopulate_buffer(self):
        i = 0
        bs = self.input_config["batch_size"]
        bib = self.config["batches_in_buffer"]
        for x,y in self._ds:
            k = tf.nn.l2_normalize(
                    self._models["momentum_encoder"](y, training=True), axis=1)
            _ = self._buffer[bs*i:bs*(i+1),:].assign(k)
            i += 1
            if i >= bib:
                break
        
    def _run_training_epoch(self, **kwargs):
        """
        
        """
        for x, y in self._ds:
            #loss, weight_diff = self._training_step(x,y, self._step_var)
            lossdict = self._training_step(x,y, self._step_var)
            
            self._record_scalars(**lossdict)
            self._record_scalars(learning_rate=self._get_current_learning_rate())
            
            self._step_var.assign_add(1)
            self.step += 1
            
 
    def evaluate(self, avpool=True, query_fig=False):
        if self._test:
            # if the user passed out-of-sample data to test- compute
            # alignment and uniformity measures
            alignment, uniformity = _compute_alignment_and_uniformity(
                                            self._test_ds, self._models["full"])
            
            self._record_scalars(alignment=alignment,
                             uniformity=uniformity, metric=True)
            metrics=["linear_classification_accuracy",
                                 "alignment",
                                 "uniformity"]
        else:
            metrics=["linear_classification_accuracy"]
            
        if self._downstream_labels is not None:
            # choose the hyperparameters to record
            if not hasattr(self, "_hparams_config"):
                from tensorboard.plugins.hparams import api as hp
                hparams = {
                    hp.HParam("tau", hp.RealInterval(0., 10000.)):self.config["tau"],
                    hp.HParam("alpha", hp.RealInterval(0., 1.)):self.config["alpha"],
                    hp.HParam("batches_in_buffer", hp.IntInterval(1, 1000000)):self.config["batches_in_buffer"],
                    hp.HParam("output_dim", hp.IntInterval(1, 1000000)):self.config["output_dim"],
                    hp.HParam("num_hidden", hp.IntInterval(1, 1000000)):self.config["num_hidden"],
                    hp.HParam("weight_decay", hp.RealInterval(0., 10000.)):self.config["weight_decay"],
                    hp.HParam("N", hp.IntInterval(0, 1000000)):self.config["N"],
                    hp.HParam("s", hp.IntInterval(0, 1000000)):self.config["s"],
                    hp.HParam("margin", hp.RealInterval(0., 10000.)):self.config["margin"]
                    }
                for k in self.augment_config:
                    if isinstance(self.augment_config[k], float):
                        hparams[hp.HParam(k, hp.RealInterval(0., 10000.))] = self.augment_config[k]
            else:
                hparams=None
            self._linear_classification_test(hparams, metrics=metrics, avpool=avpool,
                                             query_fig=query_fig)
        
        
    def load_weights(self, logdir):
        """
        Update model weights from a previously trained model
        """
        super().load_weights(logdir)
        self._prepopulate_buffer()
            
        <|MERGE_RESOLUTION|>--- conflicted
+++ resolved
@@ -4,7 +4,7 @@
 
 from patchwork.feature._generic import GenericExtractor
 from patchwork._augment import augment_function
-from patchwork.loaders import _image_file_dataset, load_dataset_from_tfrecords
+from patchwork.loaders import load_dataset_from_tfrecords
 from patchwork._util import compute_l2_loss, _compute_alignment_and_uniformity
 
 from patchwork.loaders import _generate_imtypes, _build_load_function
@@ -65,7 +65,8 @@
         def _loader(x):
             return _aug(x), _aug(x)
         
-<<<<<<< HEAD
+        ds = ds.map(_loader, num_parallel_calls=num_parallel_calls)
+        
     # CASE 2: User passes a string giving the path to a directory of
     # tfrecord files. 
     elif isinstance(imfiles, str):
@@ -74,12 +75,6 @@
         ds = load_dataset_from_tfrecords(imfiles, num_parallel_calls=num_parallel_calls,
                                          map_fn=_loader)
     # CASE 3: User passes a list of filepaths. Turn the list into a Dataset,
-=======
-        ds = ds.map(_loader, num_parallel_calls=num_parallel_calls, 
-                deterministic=False)
-        
-    # CASE 2: User passes a list of filepaths. Turn the list into a Dataset,
->>>>>>> d5e8a7cd
     # shuffle, and define a function that both loads and augments each image
     else:
         imtypes = _generate_imtypes(imfiles)
@@ -98,11 +93,6 @@
         ds = ds.interleave(_loader, cycle_length=num_parallel_calls,
                        num_parallel_calls=num_parallel_calls,
                        deterministic=False)
-    
-            
-    # map load/augment function across dataset
-    #ds = ds.map(_loader, num_parallel_calls=num_parallel_calls, 
-    #            deterministic=False)
     
     ds = ds.batch(batch_size, drop_remainder=True)
     ds = ds.prefetch(1)
